import logging
from typing import Union, Iterable
import collections.abc
import numpy as np
from itertools import product

logger = logging.getLogger(__name__)

class QuartoPiece:
    def __init__(self, number:int):
        """Every piece is described by a set of four binary attributes. 
        Used to create the properties describing each single piece"""
        # to each quarto piece, an integer is associated
        self.index = number
        # each piece is either tall or short...
        self.tall = bool(number & 1)
        # ... is hollow or full...
        self.hollow = bool(number & 2)
        # ... is dark or light...
        self.dark = bool(number & 4)
        # ...and it is round or square
        self.round = bool(number & 8)

    def __eq__(self, other):
        if not isinstance(other, QuartoPiece):
            raise ValueError(f"Other {other} is not an instance of QuartoPiece!")
        
        # checks if the two pieces have the same set of binary properties
        are_equal = self.tall == other.tall and self.hollow == other.hollow and self.dark == other.dark and self.round == other.round
        return are_equal
    
    def __str__(self): 
        piece_string = "-".join(
            [
                "Tall" if self.tall else "Short", 
                "Hollow" if self.hollow else "Full", 
                "Dark" if self.dark else "Light", 
                "Round" if self.round else "Square"
            ]
        )
        return piece_string
    
    def __hash__(self): 
        return hash(str(self))

# to each Quarto piece, we can access its index.
# However, given an index, we cannot access the corresponding Quarto piece.
# Hence, we create a dictionary which maps each integer into a Quarto piece.
# In this way, we can always turn one into the other without having to create multiple
# useless instances of the same QuartoPiece.

QUARTO_DICT = {
    idx: QuartoPiece(idx) for idx in range(16)
}

class QuartoGame:
    def __init__(self, init_board:Union[bool, Iterable[QuartoPiece]]=True):
        """Init function.
        
        Args: 
            init_board (Union[bool, Iterable[QuartoPiece]], optional): Whether to initialize the board from scratch or take init_board as 
                                                                       starting conditon. Defaults to True (initialize the board from scratch).
        """
        "TODO: Add check on initboard iterable containing only QuartoPiece objects"

        # all possible pieces, from QuartoPiece(0) to QuartoPiece(15)
        self.all_pieces = [QuartoPiece(i) for i in range(16)]

        if isinstance(init_board, collections.abc.Iterable):  # start from a given configuration
            # accept board as input
            self.board = init_board
            # if board is given, onnly some pieces will be available 
            self.available_pieces = [piece for piece in self.all_pieces if piece not in self.board]
        else:  
            # initialize board from scratch. By default, an empty spot will be associated with value -1.
            self.board = -1 * np.ones((4,4))
            # all pieces are available
            self.available_pieces = self.all_pieces

    def pieces_from_board(self)->list: 
        """This function returns the pieces currently on the board"""
        flatten_board = self.board.flatten()
        return list(map(lambda ind: None if ind==-1 else QUARTO_DICT[ind], flatten_board))

    def play(self, piece: QuartoPiece, position: int, next_piece: QuartoPiece) -> bool:
        """This function plays a move given piece and position as per game rules. Moreover, it also removes 
        a selected piece from the ones still available.
        
        Args: 
            piece (QuartoPiece): Object representing the piece that has to be moved. 
            position (tuple): Tuple of indices corresponding to the cell in the board in which `piece` has to be moved.
            next_piece (QuartoPiece): Piece chosen by the player which plays this move. 
            
        Returns: 
            bool: Boolean value corresponding to whether or not the game has ended. False when not in terminal state
                  (i.e., game continues), True otherwise.
        """
        if piece is None or not isinstance(piece, QuartoPiece): 
            raise ValueError(f"Piece {piece} is not an instance of QuartoPiece!")
        
        # check if piece is available
        if piece not in self.available_pieces:
            # logger.warn(f"Placing piece {piece.index} with available pieces {'/'.join(str(p.index) for p in self.available_pieces)}")
            return False
        
        # turning position into single coordinates
        x, y = position

        # check if position is available
        logger.debug(f"Willing to play at ({x},{y})")
        if self.board[x, y] != -1:
            # cell is not empty
            # logger.warn(f"Not on a free spot {self.board[x, y]} at {x}, {y}")
            return False
        
        # play piece in position. On the board, we are not placing the QuartoPiece, but the corresponding index.
        self.board[x, y] = piece.index
        # remove chosen piece from available ones
        self.available_pieces.remove(piece)
        
        # check if the game is still going on AND next_piece is not available.
        # This means the action you are playing is not valid.
        if not (self.game_over or self.draw) and next_piece not in self.available_pieces:
            # either pieces is empty (no more pieces from which to chose) or game is over
            # logger.warn(f"Next piece invalid, chosen {next_piece.index} but valid pieces where {'/'.join(str(p.index) for p in self.available_pieces)}")
            return False
        
        # you played a valid move. The game might also be finished.
        return True  

    def threatCreated(self, position: tuple) -> bool:
        """Check if placing a piece in a given position creates a threat, i.e., if the board now has 3 of a shared attribute in a row/column/diagonal.
        
        Args:
            position (tuple): The position where the piece was placed.
        
        Returns:
            bool: True if placing the piece creates a threat, False otherwise.
        """
        x, y = position

        # Helper to check if a line is a threat
        def is_threat(line):
            # line: list of 4 board values (indices or -1)
            if list(line).count(-1) != 1:
                return False
            # Get indices of filled spots
            filled_indices = [idx for idx, val in enumerate(line) if val != -1]
            if len(filled_indices) != 3:
                return False
            # Get the three pieces
            pieces = [QUARTO_DICT[line[idx]] for idx in filled_indices]
            # Check if they share any attribute
            for attr in ["tall", "hollow", "dark", "round"]:
                if getattr(pieces[0], attr) == getattr(pieces[1], attr) == getattr(pieces[2], attr):
                    return True
            return False

        # Check row
        if is_threat(self.board[x, :]):
            return True
        # Check column
        if is_threat(self.board[:, y]):
            return True
        # Check main diagonal if position is on it
        if x == y:
            if is_threat([self.board[i, i] for i in range(4)]):
                return True
        # Check anti-diagonal if position is on it
        if x + y == 3:
            if is_threat([self.board[i, 3 - i] for i in range(4)]):
                return True

        return False
    
    def threatBlocked(self, position: tuple) -> bool:
        """Check if placing a piece in a given position blocks a threat, i.e., 
        if the board previously had 3 of a shared attribute in a row/column/diagonal 
        and the new piece blocks that threat.
        
        Args:
            position (tuple): The position where the piece was placed.
        
        Returns:
            bool: True if placing the piece blocks a threat, False otherwise.
        """
        x, y = position

        def was_threat(line):
            # Threat exists if exactly one empty and three share an attribute
            if list(line).count(-1) != 1:
                return False
            filled_indices = [idx for idx, val in enumerate(line) if val != -1]
            pieces = [QUARTO_DICT[line[idx]] for idx in filled_indices]
            for attr in ["tall", "hollow", "dark", "round"]:
                if getattr(pieces[0], attr) == getattr(pieces[1], attr) == getattr(pieces[2], attr):
                    return True
            return False

        def is_threat_blocked(line):
            # After move, check if the previous threat is gone
            filled_indices = [idx for idx, val in enumerate(line) if val != -1]
            if len(filled_indices) < 4:
                return False  # Not enough pieces to block a threat
            pieces = [QUARTO_DICT[line[idx]] for idx in filled_indices]
            # Check if any attribute is shared by all 4 pieces
            for attr in ["tall", "hollow", "dark", "round"]:
                if getattr(pieces[0], attr) == getattr(pieces[1], attr) == getattr(pieces[2], attr) == getattr(pieces[3], attr):
                    return False  # Threat still exists
            return True  # No attribute shared by all 4 pieces

        # Save current board value, set to -1 to simulate before-move state
        prev_val = self.board[x, y]
        self.board[x, y] = -1

        # Check row
        row = list(self.board[x, :])
        if was_threat(row):
            self.board[x, y] = prev_val
            if is_threat_blocked(list(self.board[x, :])):
                return True
        else:
            self.board[x, y] = prev_val

        # Check column
        self.board[x, y] = -1
        col = list(self.board[:, y])
        if was_threat(col):
            self.board[x, y] = prev_val
            if is_threat_blocked(list(self.board[:, y])):
                return True
        else:
            self.board[x, y] = prev_val

        # Check main diagonal
        if x == y:
            self.board[x, y] = -1
            diag = [self.board[i, i] for i in range(4)]
            if was_threat(diag):
                self.board[x, y] = prev_val
                if is_threat_blocked([self.board[i, i] for i in range(4)]):
                    return True
            else:
                self.board[x, y] = prev_val

        # Check anti-diagonal
        if x + y == 3:
            self.board[x, y] = -1
            adiag = [self.board[i, 3 - i] for i in range(4)]
            if was_threat(adiag):
                self.board[x, y] = prev_val
                if is_threat_blocked([self.board[i, 3 - i] for i in range(4)]):
                    return True
            else:
                self.board[x, y] = prev_val

        self.board[x, y] = prev_val  # Restore
        return False
    
    @property
    def game_over(self):
        """Check if someone won.

        Returns:
            bool: True if someone won (i.e., 4 pieces sharing a property are aligned), False otherwise.
        """
        # checking over possible rows
        # There are 4 rows and 4 columns
        # Iteratively check if 4 pieces along a line share a common property.
        # Start by checking horizontal and vertical lines.
        for i in range(4):
            if QuartoGame.common(*self.board[i, :]):
                logger.info(f" {i}-th row: common trait")
                return True
            if QuartoGame.common(*self.board[:, i]):
                logger.info(f" {i}-th columns: common trait")
                return True
        
        # Check the 2 diagonals.
        main_diagonal = [self.board[idx, idx] for idx in range(4)]
        inverse_main_diagonal = [self.board[idx, 3-idx] for idx in range(4)]

        if QuartoGame.common(*main_diagonal):
            logger.info("main diagonal: common trait")
            return True

        if QuartoGame.common(*inverse_main_diagonal):
            logger.info("inverse main diagonal: common trait")
            return True
        
        # board is not exhibiting any common trait, nobody won.
        return False

    @property
    def draw(self):
        """ Check if the game is a tie, i.e., all pieces are places but nobody won.

        Returns:
            bool: True if the game is a tie, False otherwise.
        """
        # nobody has won yet AND the board is full.
        return (not self.game_over) and (-1 not in self.board)

    @property
    def free_spots(self):
        """Return free spots on the board.
        
        Returns:
            np.array: array containing tuples (x, y) with the coordinates of the available positions on the board
        """
        return np.argwhere(self.board == -1)  # -1 identifies an empty spot
    
    def common(a, b, c, d):
        """ Given four pieces along a line, check if they share a property.

        Returns:
            bool: True if the 4 pieces share a property, False otherwise.
        """
        # NECESSARY (but not sufficient) CONDITION: there must be 4 pieces along the considered line.
        if -1 in (a, b, c, d):  # one of the considered position is empty
            return False

        # turn the pieces (which are integers atm) into the corresponding Quarto pieces
        piece_a, piece_b, piece_c, piece_d = [QUARTO_DICT[idx] for idx in [a,b,c,d]]
        # check if the 4 Quarto pieces share any of the attributes.
        for attribute in ["tall", "hollow", "dark", "round"]: 
            common_trait = getattr(piece_a, attribute) == getattr(piece_b, attribute) == getattr(piece_c, attribute) == getattr(piece_d, attribute)
            if common_trait: 
                return True        
        # no common trait has been found among the given pieces
        return False

    def get_valid_actions(self) -> np.array:
        """In any situation of the game, returns the available actions as ((x, y), QuartoPiece)
        
        Returns:
            np.array: array of tuples of the type (available position, available piece)
        """
        # retrieve the available positions.
        # These positions are returned as [x, y] coordinates.
        available_pos = self.free_spots
        # return the available pieces.
        # If there is only one available position, then there is no available piece, i.e., self.available_pieces
        # in an empty list. In this case, we want to return None instead of [].
        available_pieces = self.available_pieces if len(available_pos) > 1 else [None]

        # return the array of available actions.
        return np.fromiter(product(available_pos, available_pieces), dtype = tuple)

<<<<<<< HEAD
    def threatCreated(self, position: tuple) -> bool:
        """Check if placing a piece in a given position creates a threat, i.e., if the board now has 3 of a shared attribute in a row/column/diagonal.
        
        Args:
            position (tuple): The position where the piece was placed.
        
        Returns:
            bool: True if placing the piece creates a threat, False otherwise.
        """
        x, y = position
        # Helper to check if a line is a threat
        def is_threat(line):
            # line: list of 4 board values (indices or -1)
            if list(line).count(-1) != 1:
                return False
            # Get indices of filled spots
            filled_indices = [idx for idx, val in enumerate(line) if val != -1]
            if len(filled_indices) != 3:
                return False
            # Get the three pieces
            pieces = [QUARTO_DICT[line[idx]] for idx in filled_indices]
            # Check if they share any attribute
            for attr in ["tall", "hollow", "dark", "round"]:
                if getattr(pieces[0], attr) == getattr(pieces[1], attr) == getattr(pieces[2], attr):
                    return True
            return False
        # Check row
        if is_threat(self.board[x, :]):
            return True
        # Check column
        if is_threat(self.board[:, y]):
            return True
        # Check main diagonal if position is on it
        if x == y:
            if is_threat([self.board[i, i] for i in range(4)]):
                return True
        # Check anti-diagonal if position is on it
        if x + y == 3:
            if is_threat([self.board[i, 3 - i] for i in range(4)]):
                return True
=======
    def badPieceGiven(self, piece: QuartoPiece) -> bool:
        """Check if giving a piece to the opponent would allow them to win.
        
        Args:
            piece (QuartoPiece): The piece being given to the opponent.
            
        Returns:
            bool: True if the piece would allow the opponent to win, False otherwise.
        """
        # Check each empty position on the board
        for x, y in self.free_spots:
            # Temporarily place the piece
            self.board[x, y] = piece.index
            
            # Check if this creates a winning line
            if self.game_over:
                # Remove the piece
                self.board[x, y] = -1
                return True
                
            # Remove the piece
            self.board[x, y] = -1
            
>>>>>>> 89167c84
        return False<|MERGE_RESOLUTION|>--- conflicted
+++ resolved
@@ -347,48 +347,6 @@
         # return the array of available actions.
         return np.fromiter(product(available_pos, available_pieces), dtype = tuple)
 
-<<<<<<< HEAD
-    def threatCreated(self, position: tuple) -> bool:
-        """Check if placing a piece in a given position creates a threat, i.e., if the board now has 3 of a shared attribute in a row/column/diagonal.
-        
-        Args:
-            position (tuple): The position where the piece was placed.
-        
-        Returns:
-            bool: True if placing the piece creates a threat, False otherwise.
-        """
-        x, y = position
-        # Helper to check if a line is a threat
-        def is_threat(line):
-            # line: list of 4 board values (indices or -1)
-            if list(line).count(-1) != 1:
-                return False
-            # Get indices of filled spots
-            filled_indices = [idx for idx, val in enumerate(line) if val != -1]
-            if len(filled_indices) != 3:
-                return False
-            # Get the three pieces
-            pieces = [QUARTO_DICT[line[idx]] for idx in filled_indices]
-            # Check if they share any attribute
-            for attr in ["tall", "hollow", "dark", "round"]:
-                if getattr(pieces[0], attr) == getattr(pieces[1], attr) == getattr(pieces[2], attr):
-                    return True
-            return False
-        # Check row
-        if is_threat(self.board[x, :]):
-            return True
-        # Check column
-        if is_threat(self.board[:, y]):
-            return True
-        # Check main diagonal if position is on it
-        if x == y:
-            if is_threat([self.board[i, i] for i in range(4)]):
-                return True
-        # Check anti-diagonal if position is on it
-        if x + y == 3:
-            if is_threat([self.board[i, 3 - i] for i in range(4)]):
-                return True
-=======
     def badPieceGiven(self, piece: QuartoPiece) -> bool:
         """Check if giving a piece to the opponent would allow them to win.
         
@@ -412,5 +370,4 @@
             # Remove the piece
             self.board[x, y] = -1
             
->>>>>>> 89167c84
         return False