--- conflicted
+++ resolved
@@ -145,9 +145,6 @@
             env=env, 
             verbose=verbose,
             seed=seed,
-<<<<<<< HEAD
-            tensorboard_log=f"logs/tensorboard.id"
-=======
             tensorboard_log=f"logs/tensorboard.id",
             device=device,
             # Optimize for GPU
@@ -165,9 +162,7 @@
             target_kl=None,
             create_eval_env=False,
             policy_kwargs=None,
-            device=device,
             _init_setup_model=True
->>>>>>> faa51aed
         )
     else: 
         model_function = reverseAlgoDict[algorithm.upper()]
